'use client';

import { useRef, useEffect, useState } from 'react';
import { useFrame } from '@react-three/fiber';
import * as THREE from 'three';
import { useGLTF } from '@react-three/drei';
import { Socket } from 'socket.io-client';
import { getSocket } from '@/lib/socket';
import { PhysicsSystem } from './PhysicsSystem';

// Vector3 type for socket communication
type Vector3Position = {
  x: number;
  y: number;
  z: number;
};

// Preload the model to improve initial load performance
useGLTF.preload('/models/spaceship.glb');

// Convert from array to THREE.Vector3
const arrayToVector3 = (arr: [number, number, number]): THREE.Vector3 => 
  new THREE.Vector3(arr[0], arr[1], arr[2]);

type SpaceshipProps = {
  onPositionUpdate?: (position: THREE.Vector3) => void;
  onFuelUpdate?: (fuel: number) => void;
};

export default function Spaceship({ onPositionUpdate, onFuelUpdate }: SpaceshipProps) {
  const groupRef = useRef<THREE.Group>(null);
  
  // Current position and destination reference
  const currentPosition = useRef<THREE.Vector3>(new THREE.Vector3(0, 0, 0));
  const destination = useRef<THREE.Vector3 | null>(null);
  
  // Add physics system for smooth interpolation
  const physicsSystem = useRef(new PhysicsSystem(
    { x: 0, y: 0, z: 0 },  // Initial position
    { x: 0, y: 0, z: 0 },  // Initial velocity
    2000,                  // Max speed
    0.1                    // Interpolation factor
  ));
  
  // Direction the spaceship is facing
  const directionRef = useRef<THREE.Vector3>(new THREE.Vector3(0, 0, 1));
  const socketRef = useRef<Socket | null>(null);
  
  // Load the GLB model
  const { scene } = useGLTF('/models/spaceship.glb');
  // Create a clone of the scene to avoid modifying the cached original
  const model = scene.clone();
  
  // Initialize Socket.io connection
  useEffect(() => {
    let isMounted = true;
    // console.log('🚀 SPUTNIK: Setting up event listeners');
    
    // Use the shared socket instance
    const socket = getSocket();
    socketRef.current = socket;
    
    // Get the UUID from environment variable
    const uuid = process.env.NEXT_PUBLIC_SPUTNIK_UUID;
    
    // Listen for position updates
    socket.on(`spaceship:${uuid}:position`, (position: Vector3Position) => {
      if (isMounted) {
        // Update the physics system target position for smooth interpolation
        physicsSystem.current.setPosition(position);
        
        // Keep original update for compatibility
        currentPosition.current.set(position.x, position.y, position.z);
        
        // Log occasionally
        if (Math.random() < 0.002) {
          console.log('🚀 SPUTNIK SOCKET: Position update received');
        }
      }
    });
    
    // Listen for state updates to get destination
<<<<<<< HEAD
    socket.on('spaceship:state', (state: any) => {
=======
    socket.on(`spaceship:${uuid}:state`, (state: any) => {
>>>>>>> 6b837f90
      if (isMounted) {
        // Update destination if provided
        if (state.destination) {
          destination.current = new THREE.Vector3(
            state.destination[0],
            state.destination[1],
            state.destination[2]
          );
        } else {
          destination.current = null;
        }
        
        // Update velocity in physics system if provided
        if (state.velocity) {
          physicsSystem.current.setVelocity({
            x: state.velocity[0],
            y: state.velocity[1],
            z: state.velocity[2]
          });
        }
<<<<<<< HEAD
=======
        
        // Pass fuel updates to parent component
        if (state.fuel !== undefined && onFuelUpdate) {
          onFuelUpdate(state.fuel);
        }
>>>>>>> 6b837f90
      }
    });
    
    // Clean up function
    return () => {
      // console.log('🚀 SPUTNIK: Removing event listeners');
      isMounted = false;
      
      if (socketRef.current) {
        // Remove just our component's listeners without disconnecting the shared socket
        socket.off(`spaceship:${uuid}:position`);
        socket.off(`spaceship:${uuid}:state`);
        socketRef.current = null;
      }
    };
  }, [onPositionUpdate, onFuelUpdate]);
  
  // Update visuals each frame
  useFrame((state, delta) => {
    if (!groupRef.current) return;
    
    // Update the physics simulation to interpolate position
    physicsSystem.current.update(delta);
    
    // Get the interpolated position
    const interpolatedPosition = physicsSystem.current.position;
    
    // Update mesh position to interpolated position
    groupRef.current.position.set(
      interpolatedPosition.x,
      interpolatedPosition.y,
      interpolatedPosition.z
    );
    
    // Notify parent component with the interpolated position
    // This will make camera follow the smooth visual position
    if (onPositionUpdate) {
      const interpolatedThreeVector = new THREE.Vector3(
        interpolatedPosition.x,
        interpolatedPosition.y, 
        interpolatedPosition.z
      );
      onPositionUpdate(interpolatedThreeVector);
    }
    
    // If we have a destination, update ship orientation
    if (destination.current) {
      // Calculate direction to destination using interpolated position
      const moveDirection = new THREE.Vector3()
        .subVectors(destination.current, new THREE.Vector3(
          interpolatedPosition.x,
          interpolatedPosition.y,
          interpolatedPosition.z
        ))
        .normalize();
      
      // Smoothly face the direction of travel
      directionRef.current.lerp(moveDirection, 0.1);
      groupRef.current.lookAt(
        new THREE.Vector3(
          interpolatedPosition.x,
          interpolatedPosition.y,
          interpolatedPosition.z
        ).add(directionRef.current)
      );
    }
    
    // Expose the orientation as a property on the group for external access
    if (groupRef.current) {
      // Add a backward vector property that points directly from the thruster
      // Since the model is rotated [0, Math.PI/2, 0], we need to account for this
      // The thruster direction is opposite to the facing direction
      const thrusterDirection = directionRef.current.clone().multiplyScalar(-1);
      // @ts-expect-error - Adding custom property
      groupRef.current.thrusterDirection = thrusterDirection;
    }
  });
  
  return (
    <group ref={groupRef} name="Spaceship">
      {/* GLB model of the spaceship */}
      <primitive 
        object={model} 
        scale={[1, 1, 1]} // Adjust scale as needed for your model
        rotation={[0, Math.PI/2, 0]} // May need to adjust rotation based on model orientation
        castShadow
      />
      
      {/* Add a point light to make the ship more visible */}
      <pointLight position={[0, 1, 0]} intensity={0.5} color={0x88aaff} distance={10} />
    </group>
  );
} <|MERGE_RESOLUTION|>--- conflicted
+++ resolved
@@ -80,11 +80,7 @@
     });
     
     // Listen for state updates to get destination
-<<<<<<< HEAD
-    socket.on('spaceship:state', (state: any) => {
-=======
     socket.on(`spaceship:${uuid}:state`, (state: any) => {
->>>>>>> 6b837f90
       if (isMounted) {
         // Update destination if provided
         if (state.destination) {
@@ -105,14 +101,12 @@
             z: state.velocity[2]
           });
         }
-<<<<<<< HEAD
-=======
-        
+       
         // Pass fuel updates to parent component
         if (state.fuel !== undefined && onFuelUpdate) {
           onFuelUpdate(state.fuel);
         }
->>>>>>> 6b837f90
+
       }
     });
     
